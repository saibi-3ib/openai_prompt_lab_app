--- conflicted
+++ resolved
@@ -24,12 +24,6 @@
 logs/worker_run.log
 *.bak
 cookies.txt
-<<<<<<< HEAD
-tmp/
-instance/
-logs/
-flask_session/
-=======
 flask_session/
 instance/
 *.sqlite3
@@ -37,14 +31,5 @@
 instance/
 
 # Ignore local artifacts
-/dev.db
-dev.db
-/flask_session/
-flask_session/
-/instance/
-instance/
-.venv
-venv/
 __pycache__/
-*.pyc
->>>>>>> 7251e0c1
+*.pyc